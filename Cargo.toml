[workspace]
resolver = "2" # What does this do?

[package]
name = "vger"
description = "2D GPU renderer for dynamic UIs"
version = "0.2.7"
license = "MIT"
readme = "README.md"
authors = ["Taylor Holliday <taylor@audulus.com>"]
keywords = ["graphics", "canvas", "vector", "drawing", "gpu"]
categories = ["graphics"]
repository = "https://github.com/audulus/vger-rs"
edition = "2018"

# See more keys and their definitions at https://doc.rust-lang.org/cargo/reference/manifest.html

[dependencies]
wgpu = "0.17.0"
euclid = "0.22.7"
fontdue = "0.7.2"
rect_packer = "0.2.1"
<<<<<<< HEAD
rand = "0.7.3"
cosmic-text = { git = "https://github.com/lapce/cosmic-text", rev = "67e910c3e02a1dbf7a5e9ec5652b2e69c95d28c7" }
# cosmic-text = { path = "../cosmic-text" }
=======
>>>>>>> 2d52c8bc

[dev-dependencies]
png = "0.17.6"
futures = "0.3"
futures-intrusive = "0.5"
svg = "0.13.1"
rand = "0.8.5"<|MERGE_RESOLUTION|>--- conflicted
+++ resolved
@@ -20,12 +20,8 @@
 euclid = "0.22.7"
 fontdue = "0.7.2"
 rect_packer = "0.2.1"
-<<<<<<< HEAD
-rand = "0.7.3"
-cosmic-text = { git = "https://github.com/lapce/cosmic-text", rev = "67e910c3e02a1dbf7a5e9ec5652b2e69c95d28c7" }
-# cosmic-text = { path = "../cosmic-text" }
-=======
->>>>>>> 2d52c8bc
+# cosmic-text = { git = "https://github.com/lapce/cosmic-text", rev = "67e910c3e02a1dbf7a5e9ec5652b2e69c95d28c7" }
+cosmic-text = { path = "../cosmic-text" }
 
 [dev-dependencies]
 png = "0.17.6"
