--- conflicted
+++ resolved
@@ -130,11 +130,7 @@
                     buffer: &buffer,
                     layout: wgpu::ImageDataLayout {
                         offset: 0,
-<<<<<<< HEAD
-                        bytes_per_row: std::num::NonZeroU32::new((sz * 4) as u32),
-=======
-                        bytes_per_row: Some(sz as u32),
->>>>>>> 2d52c8bc
+                        bytes_per_row: Some((sz * 4) as u32),
                         rows_per_image: None,
                     },
                 },
